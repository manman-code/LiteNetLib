using System;
using System.Collections;
using System.Collections.Concurrent;
using System.Collections.Generic;
using System.Diagnostics;
using System.Net;
using System.Net.Sockets;
using System.Threading;
using LiteNetLib.Layers;
using LiteNetLib.Utils;

namespace LiteNetLib
{
    public enum IPv6Mode
    {
        Disabled,
        SeparateSocket,
        DualMode
    }

    public sealed class NetPacketReader : NetDataReader
    {
        private NetPacket _packet;
        private readonly NetManager _manager;
        private readonly NetEvent _evt;

        internal NetPacketReader(NetManager manager, NetEvent evt)
        {
            _manager = manager;
            _evt = evt;
        }

        internal void SetSource(NetPacket packet, int headerSize)
        {
            if (packet == null)
                return;
            _packet = packet;
            SetSource(packet.RawData, headerSize, packet.Size);
        }

        internal void RecycleInternal()
        {
            Clear();
            if (_packet != null)
                _manager.NetPacketPool.Recycle(_packet);
            _packet = null;
            _manager.RecycleEvent(_evt);
        }

        public void Recycle()
        {
            if(_manager.AutoRecycle)
                throw new Exception("Recycle called with AutoRecycle enabled");
            RecycleInternal();
        }
    }

    internal sealed class NetEvent
    {
        public NetEvent Next;

        public enum EType
        {
            Connect,
            Disconnect,
            Receive,
            ReceiveUnconnected,
            Error,
            ConnectionLatencyUpdated,
            Broadcast,
            ConnectionRequest,
            MessageDelivered
        }
        public EType Type;

        public NetPeer Peer;
        public IPEndPoint RemoteEndPoint;
        public object UserData;
        public int Latency;
        public SocketError ErrorCode;
        public DisconnectReason DisconnectReason;
        public ConnectionRequest ConnectionRequest;
        public DeliveryMethod DeliveryMethod;
        public readonly NetPacketReader DataReader;

        public NetEvent(NetManager manager)
        {
            DataReader = new NetPacketReader(manager, this);
        }
    }

    /// <summary>
    /// Main class for all network operations. Can be used as client and/or server.
    /// </summary>
    public class NetManager : IEnumerable<NetPeer>
    {
        private class IPEndPointComparer : IEqualityComparer<IPEndPoint>
        {
            public bool Equals(IPEndPoint x, IPEndPoint y)
            {
                return x.Address.Equals(y.Address) && x.Port == y.Port;
            }

            public int GetHashCode(IPEndPoint obj)
            {
                return obj.GetHashCode();
            }
        }

        public struct NetPeerEnumerator : IEnumerator<NetPeer>
        {
            private readonly NetPeer _initialPeer;
            private NetPeer _p;

            public NetPeerEnumerator(NetPeer p)
            {
                _initialPeer = p;
                _p = null;
            }

            public void Dispose()
            {

            }

            public bool MoveNext()
            {
                _p = _p == null ? _initialPeer : _p.NextPeer;
                return _p != null;
            }

            public void Reset()
            {
                throw new NotSupportedException();
            }

            public NetPeer Current => _p;
            object IEnumerator.Current => _p;
        }

#if DEBUG
        private struct IncomingData
        {
            public NetPacket Data;
            public IPEndPoint EndPoint;
            public DateTime TimeWhenGet;
        }
        private readonly List<IncomingData> _pingSimulationList = new List<IncomingData>(); 
        private readonly Random _randomGenerator = new Random();
        private const int MinLatencyThreshold = 5;
#endif

        private readonly NetSocket _socket;
        private Thread _logicThread;
        private bool _manualMode;
        private readonly AutoResetEvent _updateTriggerEvent = new AutoResetEvent(true);

        private ConcurrentQueue<NetEvent> _netEventsQueue;
        private NetEvent _netEventPoolHead;
        private readonly INetEventListener _netEventListener;
        private readonly IDeliveryEventListener _deliveryEventListener;
        private readonly INtpEventListener _ntpEventListener;

        private readonly Dictionary<IPEndPoint, NetPeer> _peersDict;
        private readonly Dictionary<IPEndPoint, ConnectionRequest> _requestsDict;
        private readonly Dictionary<IPEndPoint, NtpRequest> _ntpRequests;
        private readonly ReaderWriterLockSlim _peersLock;
        private volatile NetPeer _headPeer;
        private volatile int _connectedPeersCount;
        private readonly List<NetPeer> _connectedPeerListCache;
        private NetPeer[] _peersArray;
        private readonly PacketLayerBase _extraPacketLayer;
        private int _lastPeerId;
        private ConcurrentQueue<int> _peerIds;
        private byte _channelsCount = 1;

        internal readonly NetPacketPool NetPacketPool;

        //config section
        /// <summary>
        /// Enable messages receiving without connection. (with SendUnconnectedMessage method)
        /// </summary>
        public bool UnconnectedMessagesEnabled = false;

        /// <summary>
        /// Enable nat punch messages
        /// </summary>
        public bool NatPunchEnabled = false;

        /// <summary>
        /// Library logic update and send period in milliseconds
        /// </summary>
        public int UpdateTime = 15;

        /// <summary>
        /// Interval for latency detection and checking connection
        /// </summary>
        public int PingInterval = 1000;

        /// <summary>
        /// If NetManager doesn't receive any packet from remote peer during this time then connection will be closed
        /// (including library internal keepalive packets)
        /// </summary>
        public int DisconnectTimeout = 5000;

        /// <summary>
        /// Simulate packet loss by dropping random amount of packets. (Works only in DEBUG mode)
        /// </summary>
        public bool SimulatePacketLoss = false;

        /// <summary>
        /// Simulate latency by holding packets for random time. (Works only in DEBUG mode)
        /// </summary>
        public bool SimulateLatency = false;

        /// <summary>
        /// Chance of packet loss when simulation enabled. value in percents (1 - 100).
        /// </summary>
        public int SimulationPacketLossChance = 10;

        /// <summary>
        /// Minimum simulated latency
        /// </summary>
        public int SimulationMinLatency = 30;

        /// <summary>
        /// Maximum simulated latency
        /// </summary>
        public int SimulationMaxLatency = 100;

        /// <summary>
        /// Events automatically will be called without PollEvents method from another thread
        /// </summary>
        public bool UnsyncedEvents = false;

        /// <summary>
        /// If true - receive event will be called from "receive" thread immediately otherwise on PollEvents call
        /// </summary>
        public bool UnsyncedReceiveEvent = false;

        /// <summary>
        /// If true - delivery event will be called from "receive" thread immediately otherwise on PollEvents call
        /// </summary>
        public bool UnsyncedDeliveryEvent = false;

        /// <summary>
        /// Allows receive broadcast packets
        /// </summary>
        public bool BroadcastReceiveEnabled = false;

        /// <summary>
        /// Delay between initial connection attempts
        /// </summary>
        public int ReconnectDelay = 500;

        /// <summary>
        /// Maximum connection attempts before client stops and call disconnect event.
        /// </summary>
        public int MaxConnectAttempts = 10;

        /// <summary>
        /// Enables socket option "ReuseAddress" for specific purposes
        /// </summary>
        public bool ReuseAddress = false;

        /// <summary>
        /// Statistics of all connections
        /// </summary>
        public readonly NetStatistics Statistics;

        /// <summary>
        /// Toggles the collection of network statistics for the instance and all known peers
        /// </summary>
        public bool EnableStatistics = false;

        /// <summary>
        /// NatPunchModule for NAT hole punching operations
        /// </summary>
        public readonly NatPunchModule NatPunchModule;

        /// <summary>
        /// Returns true if socket listening and update thread is running
        /// </summary>
        public bool IsRunning => _socket.IsRunning;

        /// <summary>
        /// Local EndPoint (host and port)
        /// </summary>
        public int LocalPort => _socket.LocalPort;

        /// <summary>
        /// Automatically recycle NetPacketReader after OnReceive event
        /// </summary>
        public bool AutoRecycle;

        /// <summary>
        /// Use fast,native sockets (tested only on Windows and Linux)
        /// </summary>
        public bool UseNativeSockets;

        /// <summary>
        /// IPv6 support
        /// </summary>
        public IPv6Mode IPv6Mode = IPv6Mode.SeparateSocket;

        /// <summary>
        /// Override MTU for all new peers registered in this NetManager, will ignores MTU Discovery!
        /// </summary>
        public int MtuOverride = 0;

        /// <summary>
        /// Sets initial MTU to lowest possible value according to RFC1191 (576 bytes)
        /// </summary>
        public bool UseSafeMtu = false;

        /// <summary>
        /// First peer. Useful for Client mode
        /// </summary>
        public NetPeer FirstPeer => _headPeer;

        /// <summary>
        /// QoS channel count per message type (value must be between 1 and 64 channels)
        /// </summary>
        public byte ChannelsCount
        {
            get => _channelsCount;
            set
            {
                if (value < 1 || value > 64)
                    throw new ArgumentException("Channels count must be between 1 and 64");
                _channelsCount = value;
            }
        }

        /// <summary>
        /// Returns connected peers list (with internal cached list)
        /// </summary>
        public List<NetPeer> ConnectedPeerList
        {
            get
            {
                GetPeersNonAlloc(_connectedPeerListCache, ConnectionState.Connected);
                return _connectedPeerListCache;
            }
        }

        /// <summary>
        /// Gets peer by peer id
        /// </summary>
        /// <param name="id">id of peer</param>
        /// <returns>Peer if peer with id exist, otherwise null</returns>
        public NetPeer GetPeerById(int id)
        {
            return _peersArray[id];
        }

        /// <summary>
        /// Returns connected peers count
        /// </summary>
        public int ConnectedPeersCount => _connectedPeersCount;

        public int ExtraPacketSizeForLayer => _extraPacketLayer?.ExtraPacketSizeForLayer ?? 0;

        private bool TryGetPeer(IPEndPoint endPoint, out NetPeer peer)
        {
            _peersLock.EnterReadLock();
            bool result = _peersDict.TryGetValue(endPoint, out peer);
            _peersLock.ExitReadLock();
            return result;
        }

        private void AddPeer(NetPeer peer)
        {
            _peersLock.EnterWriteLock();
            if (_headPeer != null)
            {
                peer.NextPeer = _headPeer;
                _headPeer.PrevPeer = peer;
            }
            _headPeer = peer;
            _peersDict.Add(peer.EndPoint, peer);
            if (peer.Id >= _peersArray.Length)
            {
                int newSize = _peersArray.Length * 2;
                while (peer.Id >= newSize)
                    newSize *= 2;
                Array.Resize(ref _peersArray, newSize);
            }
            _peersArray[peer.Id] = peer;
            _peersLock.ExitWriteLock();
        }

        private void RemovePeer(NetPeer peer)
        {
            _peersLock.EnterWriteLock();
            RemovePeerInternal(peer);
            _peersLock.ExitWriteLock();
        }

        private void RemovePeerInternal(NetPeer peer)
        {
            if (!_peersDict.Remove(peer.EndPoint))
                return;
            if (peer == _headPeer)
                _headPeer = peer.NextPeer;

            if (peer.PrevPeer != null)
                peer.PrevPeer.NextPeer = peer.NextPeer;
            if (peer.NextPeer != null)
                peer.NextPeer.PrevPeer = peer.PrevPeer;
            peer.PrevPeer = null;

            _peersArray[peer.Id] = null;
            _peerIds.Enqueue(peer.Id);
        }

        /// <summary>
        /// NetManager constructor
        /// </summary>
        /// <param name="listener">Network events listener (also can implement IDeliveryEventListener)</param>
        /// <param name="extraPacketLayer">Extra processing of packages, like CRC checksum or encryption. All connected NetManagers must have same layer.</param>
        public NetManager(INetEventListener listener, PacketLayerBase extraPacketLayer = null)
        {
            _socket = new NetSocket(this);
            _netEventListener = listener;
            _deliveryEventListener = listener as IDeliveryEventListener;
            _ntpEventListener = listener as INtpEventListener;
            _netEventsQueue = new ConcurrentQueue<NetEvent>();
            NetPacketPool = new NetPacketPool();
            NatPunchModule = new NatPunchModule(_socket);
            Statistics = new NetStatistics();
            _connectedPeerListCache = new List<NetPeer>();
            _peersDict = new Dictionary<IPEndPoint, NetPeer>(new IPEndPointComparer());
            _requestsDict = new Dictionary<IPEndPoint, ConnectionRequest>(new IPEndPointComparer());
            _ntpRequests = new Dictionary<IPEndPoint, NtpRequest>(new IPEndPointComparer());
            _peersLock = new ReaderWriterLockSlim(LockRecursionPolicy.NoRecursion);
            _peerIds = new ConcurrentQueue<int>();
            _peersArray = new NetPeer[32];
            _extraPacketLayer = extraPacketLayer;
        }

        internal void ConnectionLatencyUpdated(NetPeer fromPeer, int latency)
        {
            CreateEvent(NetEvent.EType.ConnectionLatencyUpdated, fromPeer, latency: latency);
        }

        internal void MessageDelivered(NetPeer fromPeer, object userData)
        {
            if(_deliveryEventListener != null)
                CreateEvent(NetEvent.EType.MessageDelivered, fromPeer, userData: userData);
        }

        internal int SendRawAndRecycle(NetPacket packet, IPEndPoint remoteEndPoint)
        {
            int result = SendRaw(packet.RawData, 0, packet.Size, remoteEndPoint);
            NetPacketPool.Recycle(packet);
            return result;
        }

        internal int SendRaw(NetPacket packet, IPEndPoint remoteEndPoint)
        {
            return SendRaw(packet.RawData, 0, packet.Size, remoteEndPoint);
        }

        internal int SendRaw(byte[] message, int start, int length, IPEndPoint remoteEndPoint)
        {
            if (!_socket.IsRunning)
                return 0;

            SocketError errorCode = 0;
            int result;
            if (_extraPacketLayer != null)
            {
                var expandedPacket = NetPacketPool.GetPacket(length + _extraPacketLayer.ExtraPacketSizeForLayer);
                Buffer.BlockCopy(message, start, expandedPacket.RawData, 0, length);
                int newStart = 0;
                _extraPacketLayer.ProcessOutBoundPacket(remoteEndPoint, ref expandedPacket.RawData, ref newStart, ref length);
                result = _socket.SendTo(expandedPacket.RawData, newStart, length, remoteEndPoint, ref errorCode);
                NetPacketPool.Recycle(expandedPacket);
            }
            else
            {
                result = _socket.SendTo(message, start, length, remoteEndPoint, ref errorCode);
            }

            NetPeer fromPeer;
            switch (errorCode)
            {
                case SocketError.MessageSize:
                    NetDebug.Write(NetLogLevel.Trace, "[SRD] 10040, datalen: {0}", length);
                    return -1;
                case SocketError.HostUnreachable:
                    if (TryGetPeer(remoteEndPoint, out fromPeer))
                        DisconnectPeerForce(fromPeer, DisconnectReason.HostUnreachable, errorCode, null);
                    CreateEvent(NetEvent.EType.Error, remoteEndPoint: remoteEndPoint, errorCode: errorCode);
                    return -1;
                case SocketError.NetworkUnreachable:
                    if (TryGetPeer(remoteEndPoint, out fromPeer))
                        DisconnectPeerForce(fromPeer, DisconnectReason.NetworkUnreachable, errorCode, null);
                    CreateEvent(NetEvent.EType.Error, remoteEndPoint: remoteEndPoint, errorCode: errorCode);
                    return -1;
            }
            if (result <= 0)
                return 0;

            if (EnableStatistics)
            {
                Statistics.IncrementPacketsSent();
                Statistics.AddBytesSent(length);
            }

            return result;
        }

        internal void DisconnectPeerForce(NetPeer peer,
            DisconnectReason reason,
            SocketError socketErrorCode,
            NetPacket eventData)
        {
            DisconnectPeer(peer, reason, socketErrorCode, true, null, 0, 0, eventData);
        }

        private void DisconnectPeer(
            NetPeer peer, 
            DisconnectReason reason,
            SocketError socketErrorCode, 
            bool force,
            byte[] data,
            int start,
            int count,
            NetPacket eventData)
        {
            var shutdownResult = peer.Shutdown(data, start, count, force);
            if (shutdownResult == ShutdownResult.None)
                return;
            if(shutdownResult == ShutdownResult.WasConnected)
                Interlocked.Decrement(ref _connectedPeersCount);
            Thread.MemoryBarrier();
            CreateEvent(
                NetEvent.EType.Disconnect,
                peer,
                errorCode: socketErrorCode,
                disconnectReason: reason,
                readerSource: eventData);
        }

        private void CreateEvent(
            NetEvent.EType type,
            NetPeer peer = null,
            IPEndPoint remoteEndPoint = null,
            SocketError errorCode = 0,
            int latency = 0,
            DisconnectReason disconnectReason = DisconnectReason.ConnectionFailed,
            ConnectionRequest connectionRequest = null,
            DeliveryMethod deliveryMethod = DeliveryMethod.Unreliable,
            NetPacket readerSource = null,
            object userData = null)
        {
            NetEvent evt;
            bool unsyncEvent = UnsyncedEvents;
            
            if (type == NetEvent.EType.Connect)
                Interlocked.Increment(ref _connectedPeersCount);
            else if (type == NetEvent.EType.MessageDelivered)
                unsyncEvent = UnsyncedDeliveryEvent;

            do
            {
                evt = _netEventPoolHead;
                if (evt == null)
                {
                    evt = new NetEvent(this);
                    break;
                }
            } while (evt != Interlocked.CompareExchange(ref _netEventPoolHead, evt.Next, evt));

            evt.Type = type;
            evt.DataReader.SetSource(readerSource, readerSource?.GetHeaderSize() ?? 0);
            evt.Peer = peer;
            evt.RemoteEndPoint = remoteEndPoint;
            evt.Latency = latency;
            evt.ErrorCode = errorCode;
            evt.DisconnectReason = disconnectReason;
            evt.ConnectionRequest = connectionRequest;
            evt.DeliveryMethod = deliveryMethod;
            evt.UserData = userData;

            if (unsyncEvent || _manualMode)
            {
                ProcessEvent(evt);
            }
            else
            {
                lock (_netEventsQueue)
                    _netEventsQueue.Enqueue(evt);
            }
        }

        private void ProcessEvent(NetEvent evt)
        {
            NetDebug.Write("[NM] Processing event: " + evt.Type);
            bool emptyData = evt.DataReader.IsNull;
            switch (evt.Type)
            {
                case NetEvent.EType.Connect:
                    _netEventListener.OnPeerConnected(evt.Peer);
                    break;
                case NetEvent.EType.Disconnect:
                    var info = new DisconnectInfo
                    {
                        Reason = evt.DisconnectReason,
                        AdditionalData = evt.DataReader,
                        SocketErrorCode = evt.ErrorCode
                    };
                    _netEventListener.OnPeerDisconnected(evt.Peer, info);
                    break;
                case NetEvent.EType.Receive:
                    _netEventListener.OnNetworkReceive(evt.Peer, evt.DataReader, evt.DeliveryMethod);
                    break;
                case NetEvent.EType.ReceiveUnconnected:
                    _netEventListener.OnNetworkReceiveUnconnected(evt.RemoteEndPoint, evt.DataReader, UnconnectedMessageType.BasicMessage);
                    break;
                case NetEvent.EType.Broadcast:
                    _netEventListener.OnNetworkReceiveUnconnected(evt.RemoteEndPoint, evt.DataReader, UnconnectedMessageType.Broadcast);
                    break;
                case NetEvent.EType.Error:
                    _netEventListener.OnNetworkError(evt.RemoteEndPoint, evt.ErrorCode);
                    break;
                case NetEvent.EType.ConnectionLatencyUpdated:
                    _netEventListener.OnNetworkLatencyUpdate(evt.Peer, evt.Latency);
                    break;
                case NetEvent.EType.ConnectionRequest:
                    _netEventListener.OnConnectionRequest(evt.ConnectionRequest);
                    break;
                case NetEvent.EType.MessageDelivered:
                    _deliveryEventListener.OnMessageDelivered(evt.Peer, evt.UserData);
                    break;
            }
            //Recycle if not message
            if (emptyData)
                RecycleEvent(evt);
            else if (AutoRecycle)
                evt.DataReader.RecycleInternal();
        }

        internal void RecycleEvent(NetEvent evt)
        {
            evt.Peer = null;
            evt.ErrorCode = 0;
            evt.RemoteEndPoint = null;
            evt.ConnectionRequest = null;
            do
            {
                evt.Next = _netEventPoolHead;
            } while (evt.Next != Interlocked.CompareExchange(ref _netEventPoolHead, evt, evt.Next));
        }

        //Update function
        private void UpdateLogic()
        {
            var peersToRemove = new List<NetPeer>();
            var stopwatch = new Stopwatch();
            stopwatch.Start();

            while (_socket.IsRunning)
            {
                ProcessDelayedPackets();
                int elapsed = (int)stopwatch.ElapsedMilliseconds;
                elapsed = elapsed <= 0 ? 1 : elapsed;
                stopwatch.Reset();
                stopwatch.Start();

                for (var netPeer = _headPeer; netPeer != null; netPeer = netPeer.NextPeer)
                {
                    if (netPeer.ConnectionState == ConnectionState.Disconnected && netPeer.TimeSinceLastPacket > DisconnectTimeout)
                    {
                        peersToRemove.Add(netPeer);
                    }
                    else
                    {
                        netPeer.Update(elapsed);
                    }
                }
                if (peersToRemove.Count > 0)
                {
                    _peersLock.EnterWriteLock();
                    for (int i = 0; i < peersToRemove.Count; i++)
                        RemovePeerInternal(peersToRemove[i]);
                    _peersLock.ExitWriteLock();
                    peersToRemove.Clear();
                }
                ProcessNtpRequests(elapsed);

                int sleepTime = UpdateTime - (int)stopwatch.ElapsedMilliseconds;
                if (sleepTime > 0)
                    _updateTriggerEvent.WaitOne(sleepTime);
            }
            stopwatch.Stop();
        }

        [Conditional("DEBUG")]
        private void ProcessDelayedPackets()
        {
#if DEBUG
            if (SimulateLatency)
            {
                var time = DateTime.UtcNow;
                lock (_pingSimulationList)
                {
                    for (int i = 0; i < _pingSimulationList.Count; i++)
                    {
                        var incomingData = _pingSimulationList[i];
                        if (incomingData.TimeWhenGet <= time)
                        {
                            DataReceived(incomingData.Data, incomingData.EndPoint);
                            _pingSimulationList.RemoveAt(i);
                            i--;
                        }
                    }
                }
            }
#endif
        }

        private void ProcessNtpRequests(int elapsedMilliseconds)
        {
            List<IPEndPoint> requestsToRemove = null;
            foreach (var ntpRequest in _ntpRequests)
            {
                ntpRequest.Value.Send(_socket, elapsedMilliseconds);
                if(ntpRequest.Value.NeedToKill)
                {
                    if (requestsToRemove == null)
                        requestsToRemove = new List<IPEndPoint>();
                    requestsToRemove.Add(ntpRequest.Key);
                }
            }

            if (requestsToRemove != null)
            {
                foreach (var ipEndPoint in requestsToRemove)
                {
                    _ntpRequests.Remove(ipEndPoint);
                }
            }
        }

        /// <summary>
        /// Update and send logic. Use this only when NetManager started in manual mode
        /// </summary>
        /// <param name="elapsedMilliseconds">elapsed milliseconds since last update call</param>
        public void ManualUpdate(int elapsedMilliseconds)
        {
            if (!_manualMode)
                return;

            for (var netPeer = _headPeer; netPeer != null; netPeer = netPeer.NextPeer)
            {
                if (netPeer.ConnectionState == ConnectionState.Disconnected && netPeer.TimeSinceLastPacket > DisconnectTimeout)
                {
                    RemovePeerInternal(netPeer);
                }
                else
                {
                    netPeer.Update(elapsedMilliseconds);
                }
            }
            ProcessNtpRequests(elapsedMilliseconds);
        }

        /// <summary>
        /// Receive logic. It will call Receive events immediately without need to use PollEvents or UnsyncedEvents
        /// Use this only when NetManager started in manual mode
        /// </summary>
        public void ManualReceive()
        {
            if(!_manualMode)
                return;
                
            _socket.ManualReceive();
            ProcessDelayedPackets();
        }

        internal void OnMessageReceived(NetPacket packet, SocketError errorCode, IPEndPoint remoteEndPoint)
        {
            if (errorCode != 0)
            {
                CreateEvent(NetEvent.EType.Error, errorCode: errorCode);
                NetDebug.WriteError("[NM] Receive error: {0}", errorCode);
                return;
            }
#if DEBUG
            if (SimulatePacketLoss && _randomGenerator.NextDouble() * 100 < SimulationPacketLossChance)
            {
                //drop packet
                return;
            }
            if (SimulateLatency)
            {
                int latency = _randomGenerator.Next(SimulationMinLatency, SimulationMaxLatency);
                if (latency > MinLatencyThreshold)
                {
                    lock (_pingSimulationList)
                    {
                        _pingSimulationList.Add(new IncomingData
                        {
                            Data = packet,
                            EndPoint = remoteEndPoint,
                            TimeWhenGet = DateTime.UtcNow.AddMilliseconds(latency)
                        });
                    }
                    //hold packet
                    return;
                }
            }
#endif
            try
            {
                //ProcessEvents
                DataReceived(packet, remoteEndPoint);
            }
            catch(Exception e)
            {
                //protects socket receive thread
                NetDebug.WriteError("[NM] SocketReceiveThread error: " + e );
            }
        }

        internal NetPeer OnConnectionSolved(ConnectionRequest request, byte[] rejectData, int start, int length)
        {
            NetPeer netPeer = null;

            if (request.Result == ConnectionRequestResult.RejectForce)
            {
                NetDebug.Write(NetLogLevel.Trace, "[NM] Peer connect reject force.");
                if (rejectData != null && length > 0)
                {
                    var shutdownPacket = NetPacketPool.GetWithProperty(PacketProperty.Disconnect, length);
                    shutdownPacket.ConnectionNumber = request.ConnectionNumber;
                    FastBitConverter.GetBytes(shutdownPacket.RawData, 1, request.ConnectionTime);
                    if (shutdownPacket.Size >= NetConstants.PossibleMtu[0])
                        NetDebug.WriteError("[Peer] Disconnect additional data size more than MTU!");
                    else
                        Buffer.BlockCopy(rejectData, start, shutdownPacket.RawData, 9, length);
                    SendRawAndRecycle(shutdownPacket, request.RemoteEndPoint);
                }
            }
            else
            {
                _peersLock.EnterUpgradeableReadLock();
                if (_peersDict.TryGetValue(request.RemoteEndPoint, out netPeer))
                {
                    //already have peer
                    _peersLock.ExitUpgradeableReadLock();
                }
                else if (request.Result == ConnectionRequestResult.Reject)
                {
                    netPeer = new NetPeer(this, request.RemoteEndPoint, GetNextPeerId());
                    netPeer.Reject(request.ConnectionTime, request.ConnectionNumber, rejectData, start, length);
                    AddPeer(netPeer);
                    _peersLock.ExitUpgradeableReadLock();
                    NetDebug.Write(NetLogLevel.Trace, "[NM] Peer connect reject.");
                }
                else //Accept
                {
                    netPeer = new NetPeer(this, request.RemoteEndPoint, GetNextPeerId(), request.ConnectionTime, request.ConnectionNumber);
                    AddPeer(netPeer);
                    _peersLock.ExitUpgradeableReadLock();
                    CreateEvent(NetEvent.EType.Connect, netPeer);
                    NetDebug.Write(NetLogLevel.Trace, "[NM] Received peer connection Id: {0}, EP: {1}",
                        netPeer.ConnectTime, netPeer.EndPoint);
                }
            }

            lock(_requestsDict)
                _requestsDict.Remove(request.RemoteEndPoint);

            return netPeer;
        }

        private int GetNextPeerId()
        {
            return _peerIds.TryDequeue(out int id) ? id : _lastPeerId++;
        }

        private void ProcessConnectRequest(
            IPEndPoint remoteEndPoint, 
            NetPeer netPeer, 
            NetConnectRequestPacket connRequest)
        {
            byte connectionNumber = connRequest.ConnectionNumber;
            ConnectionRequest req;

            //if we have peer
            if (netPeer != null)
            {
                var processResult = netPeer.ProcessConnectRequest(connRequest);
                NetDebug.Write("ConnectRequest LastId: {0}, NewId: {1}, EP: {2}, Result: {3}", 
                    netPeer.ConnectTime, 
                    connRequest.ConnectionTime, 
                    remoteEndPoint,
                    processResult);

                switch (processResult)
                {
                    case ConnectRequestResult.Reconnection:
                        DisconnectPeerForce(netPeer, DisconnectReason.Reconnect, 0, null);
                        RemovePeer(netPeer);
                        //go to new connection
                        break;
                    case ConnectRequestResult.NewConnection:
                        RemovePeer(netPeer);
                        //go to new connection
                        break;
                    case ConnectRequestResult.P2PLose:
                        DisconnectPeerForce(netPeer, DisconnectReason.PeerToPeerConnection, 0, null);
                        RemovePeer(netPeer);
                        //go to new connection
                        break;
                    default:
                        //no operations needed
                        return;
                }
                //ConnectRequestResult.NewConnection
                //Set next connection number
                if(processResult != ConnectRequestResult.P2PLose)
                    connectionNumber = (byte)((netPeer.ConnectionNum + 1) % NetConstants.MaxConnectionNumber);
                //To reconnect peer
            }
            else
            {
                NetDebug.Write("ConnectRequest Id: {0}, EP: {1}", connRequest.ConnectionTime, remoteEndPoint);
            }

            lock (_requestsDict)
            {
                if (_requestsDict.TryGetValue(remoteEndPoint, out req))
                {
                    req.UpdateRequest(connRequest);
                    return;
                }
                req = new ConnectionRequest(
                    connRequest.ConnectionTime,
                    connectionNumber,
                    connRequest.Data,
                    remoteEndPoint,
                    this);
                _requestsDict.Add(remoteEndPoint, req);
            }
            NetDebug.Write("[NM] Creating request event: " + connRequest.ConnectionTime);
            CreateEvent(NetEvent.EType.ConnectionRequest, connectionRequest: req);
        }

        private void DataReceived(NetPacket packet, IPEndPoint remoteEndPoint)
        {
            if (EnableStatistics)
            {
                Statistics.IncrementPacketsReceived();
                Statistics.AddBytesReceived(packet.Size);
            }

            if (_ntpRequests.Count > 0)
            {
                if (_ntpRequests.TryGetValue(remoteEndPoint, out var request))
                {
                    if (packet.Size < 48)
                    {
                        NetDebug.Write(NetLogLevel.Trace, "NTP response too short: {}", packet.Size);
                        return;
                    }

                    byte[] copiedData = new byte[packet.Size];
                    Buffer.BlockCopy(packet.RawData, 0, copiedData, 0, packet.Size);
                    NtpPacket ntpPacket = NtpPacket.FromServerResponse(copiedData, DateTime.UtcNow);
                    try
                    {
                        ntpPacket.ValidateReply();
                    }
                    catch (InvalidOperationException ex)
                    {
                        NetDebug.Write(NetLogLevel.Trace, "NTP response error: {}", ex.Message);
                        ntpPacket = null;
                    }

                    if (ntpPacket != null)
                    {
                        _ntpRequests.Remove(remoteEndPoint);
                        _ntpEventListener?.OnNtpResponse(ntpPacket);
                    }
                    return;
                }
            }

            if (_extraPacketLayer != null)
            {
                int start = 0;
                _extraPacketLayer.ProcessInboundPacket(remoteEndPoint, ref packet.RawData, ref start, ref packet.Size);
                if (packet.Size == 0)
                    return;
            }

            if (!packet.Verify())
            {
                NetDebug.WriteError("[NM] DataReceived: bad!");
                NetPacketPool.Recycle(packet);
                return;
            }

            switch (packet.Property)
            {
                //special case connect request
                case PacketProperty.ConnectRequest:
                    if (NetConnectRequestPacket.GetProtocolId(packet) != NetConstants.ProtocolId)
                    {
                        SendRawAndRecycle(NetPacketPool.GetWithProperty(PacketProperty.InvalidProtocol), remoteEndPoint);
                        return;
                    }
                    break;
                //unconnected messages
                case PacketProperty.Broadcast:
                    if (!BroadcastReceiveEnabled)
                        return;
                    CreateEvent(NetEvent.EType.Broadcast, remoteEndPoint: remoteEndPoint, readerSource: packet);
                    return;
                case PacketProperty.UnconnectedMessage:
                    if (!UnconnectedMessagesEnabled)
                        return;
                    CreateEvent(NetEvent.EType.ReceiveUnconnected, remoteEndPoint: remoteEndPoint, readerSource: packet);
                    return;
                case PacketProperty.NatMessage:
                    if (NatPunchEnabled)
                        NatPunchModule.ProcessMessage(remoteEndPoint, packet);
                    return;
            }

            //Check normal packets
            _peersLock.EnterReadLock();
            bool peerFound = _peersDict.TryGetValue(remoteEndPoint, out var netPeer);
            _peersLock.ExitReadLock();
            
            switch (packet.Property)
            {
                case PacketProperty.ConnectRequest:
                    var connRequest = NetConnectRequestPacket.FromData(packet);
                    if (connRequest != null)
                        ProcessConnectRequest(remoteEndPoint, netPeer, connRequest);
                    break;
                case PacketProperty.PeerNotFound:
                    if (peerFound)
                    {
                        if (netPeer.ConnectionState != ConnectionState.Connected)
                            return;
                        if (packet.Size == 1) 
                        {
                            //first reply
                            var p = NetPacketPool.GetWithProperty(PacketProperty.PeerNotFound, 9);
                            p.RawData[1] = 0;
                            FastBitConverter.GetBytes(p.RawData, 2, netPeer.ConnectTime);
                            SendRawAndRecycle(p, remoteEndPoint);
                            NetDebug.Write("PeerNotFound sending connectTime: {0}", netPeer.ConnectTime);
                        }
                        else if (packet.Size == 10 && packet.RawData[1] == 1 && BitConverter.ToInt64(packet.RawData, 2) == netPeer.ConnectTime) 
                        {
                            //second reply
                            NetDebug.Write("PeerNotFound received our connectTime: {0}", netPeer.ConnectTime);
                            DisconnectPeerForce(netPeer, DisconnectReason.RemoteConnectionClose, 0, null);
                        }
                    }
                    else if (packet.Size == 10 && packet.RawData[1] == 0)
                    {
                        //send reply back
                        packet.RawData[1] = 1;
                        SendRawAndRecycle(packet, remoteEndPoint);
                    }
                    break;
                case PacketProperty.InvalidProtocol:
                    if (peerFound && netPeer.ConnectionState == ConnectionState.Outgoing)
                        DisconnectPeerForce(netPeer, DisconnectReason.InvalidProtocol, 0, null);
                    break;
                case PacketProperty.Disconnect:
                    if (peerFound)
                    {
                        var disconnectResult = netPeer.ProcessDisconnect(packet);
                        if (disconnectResult == DisconnectResult.None)
                        {
                            NetPacketPool.Recycle(packet);
                            return;
                        }
                        DisconnectPeerForce(
                            netPeer, 
                            disconnectResult == DisconnectResult.Disconnect
                            ? DisconnectReason.RemoteConnectionClose
                            : DisconnectReason.ConnectionRejected,
                            0, packet);
                    }
                    else
                    {
                        NetPacketPool.Recycle(packet);
                    }
                    //Send shutdown
                    SendRawAndRecycle(NetPacketPool.GetWithProperty(PacketProperty.ShutdownOk), remoteEndPoint);
                    break;
                case PacketProperty.ConnectAccept:
                    if (!peerFound)
                        return;
                    var connAccept = NetConnectAcceptPacket.FromData(packet);
                    if (connAccept != null && netPeer.ProcessConnectAccept(connAccept))
                        CreateEvent(NetEvent.EType.Connect, netPeer);
                    break;
                default:
                    if(peerFound)
                        netPeer.ProcessPacket(packet);
                    else
                        SendRawAndRecycle(NetPacketPool.GetWithProperty(PacketProperty.PeerNotFound), remoteEndPoint);
                    break;
            }
        }

        internal void CreateReceiveEvent(NetPacket packet, DeliveryMethod method, int headerSize, NetPeer fromPeer)
        {
            NetEvent evt;
            do
            {
                evt = _netEventPoolHead;
                if (evt == null)
                {
                    evt = new NetEvent(this);
                    break;
                }
            } while (evt != Interlocked.CompareExchange(ref _netEventPoolHead, evt.Next, evt));
            evt.Type = NetEvent.EType.Receive;
            evt.DataReader.SetSource(packet, headerSize);
            evt.Peer = fromPeer;
            evt.DeliveryMethod = method;
            if (UnsyncedEvents || UnsyncedReceiveEvent || _manualMode)
            {
                ProcessEvent(evt);
            }
            else
            {
                _netEventsQueue.Enqueue(evt);
            }
        }

        /// <summary>
        /// Send data to all connected peers (channel - 0)
        /// </summary>
        /// <param name="writer">DataWriter with data</param>
        /// <param name="options">Send options (reliable, unreliable, etc.)</param>
        public void SendToAll(NetDataWriter writer, DeliveryMethod options)
        {
            SendToAll(writer.Data, 0, writer.Length, options);
        }

        /// <summary>
        /// Send data to all connected peers (channel - 0)
        /// </summary>
        /// <param name="data">Data</param>
        /// <param name="options">Send options (reliable, unreliable, etc.)</param>
        public void SendToAll(byte[] data, DeliveryMethod options)
        {
            SendToAll(data, 0, data.Length, options);
        }

        /// <summary>
        /// Send data to all connected peers (channel - 0)
        /// </summary>
        /// <param name="data">Data</param>
        /// <param name="start">Start of data</param>
        /// <param name="length">Length of data</param>
        /// <param name="options">Send options (reliable, unreliable, etc.)</param>
        public void SendToAll(byte[] data, int start, int length, DeliveryMethod options)
        {
            SendToAll(data, start, length, 0, options);
        }

        /// <summary>
        /// Send data to all connected peers
        /// </summary>
        /// <param name="writer">DataWriter with data</param>
        /// <param name="channelNumber">Number of channel (from 0 to channelsCount - 1)</param>
        /// <param name="options">Send options (reliable, unreliable, etc.)</param>
        public void SendToAll(NetDataWriter writer, byte channelNumber, DeliveryMethod options)
        {
            SendToAll(writer.Data, 0, writer.Length, channelNumber, options);
        }

        /// <summary>
        /// Send data to all connected peers
        /// </summary>
        /// <param name="data">Data</param>
        /// <param name="channelNumber">Number of channel (from 0 to channelsCount - 1)</param>
        /// <param name="options">Send options (reliable, unreliable, etc.)</param>
        public void SendToAll(byte[] data, byte channelNumber, DeliveryMethod options)
        {
            SendToAll(data, 0, data.Length, channelNumber, options);
        }

        /// <summary>
        /// Send data to all connected peers
        /// </summary>
        /// <param name="data">Data</param>
        /// <param name="start">Start of data</param>
        /// <param name="length">Length of data</param>
        /// <param name="channelNumber">Number of channel (from 0 to channelsCount - 1)</param>
        /// <param name="options">Send options (reliable, unreliable, etc.)</param>
        public void SendToAll(byte[] data, int start, int length, byte channelNumber, DeliveryMethod options)
        {
            try
            {
                _peersLock.EnterReadLock();
                for (var netPeer = _headPeer; netPeer != null; netPeer = netPeer.NextPeer)
                    netPeer.Send(data, start, length, channelNumber, options);
            }
            finally
            {
                _peersLock.ExitReadLock();
            }
        }

        /// <summary>
        /// Send data to all connected peers (channel - 0)
        /// </summary>
        /// <param name="writer">DataWriter with data</param>
        /// <param name="options">Send options (reliable, unreliable, etc.)</param>
        /// <param name="excludePeer">Excluded peer</param>
        public void SendToAll(NetDataWriter writer, DeliveryMethod options, NetPeer excludePeer)
        {
            SendToAll(writer.Data, 0, writer.Length, 0, options, excludePeer);
        }

        /// <summary>
        /// Send data to all connected peers (channel - 0)
        /// </summary>
        /// <param name="data">Data</param>
        /// <param name="options">Send options (reliable, unreliable, etc.)</param>
        /// <param name="excludePeer">Excluded peer</param>
        public void SendToAll(byte[] data, DeliveryMethod options, NetPeer excludePeer)
        {
            SendToAll(data, 0, data.Length, 0, options, excludePeer);
        }

        /// <summary>
        /// Send data to all connected peers (channel - 0)
        /// </summary>
        /// <param name="data">Data</param>
        /// <param name="start">Start of data</param>
        /// <param name="length">Length of data</param>
        /// <param name="options">Send options (reliable, unreliable, etc.)</param>
        /// <param name="excludePeer">Excluded peer</param>
        public void SendToAll(byte[] data, int start, int length, DeliveryMethod options, NetPeer excludePeer)
        {
            SendToAll(data, start, length, 0, options, excludePeer);
        }

        /// <summary>
        /// Send data to all connected peers
        /// </summary>
        /// <param name="writer">DataWriter with data</param>
        /// <param name="channelNumber">Number of channel (from 0 to channelsCount - 1)</param>
        /// <param name="options">Send options (reliable, unreliable, etc.)</param>
        /// <param name="excludePeer">Excluded peer</param>
        public void SendToAll(NetDataWriter writer, byte channelNumber, DeliveryMethod options, NetPeer excludePeer)
        {
            SendToAll(writer.Data, 0, writer.Length, channelNumber, options, excludePeer);
        }

        /// <summary>
        /// Send data to all connected peers
        /// </summary>
        /// <param name="data">Data</param>
        /// <param name="channelNumber">Number of channel (from 0 to channelsCount - 1)</param>
        /// <param name="options">Send options (reliable, unreliable, etc.)</param>
        /// <param name="excludePeer">Excluded peer</param>
        public void SendToAll(byte[] data, byte channelNumber, DeliveryMethod options, NetPeer excludePeer)
        {
            SendToAll(data, 0, data.Length, channelNumber, options, excludePeer);
        }


        /// <summary>
        /// Send data to all connected peers
        /// </summary>
        /// <param name="data">Data</param>
        /// <param name="start">Start of data</param>
        /// <param name="length">Length of data</param>
        /// <param name="channelNumber">Number of channel (from 0 to channelsCount - 1)</param>
        /// <param name="options">Send options (reliable, unreliable, etc.)</param>
        /// <param name="excludePeer">Excluded peer</param>
        public void SendToAll(byte[] data, int start, int length, byte channelNumber, DeliveryMethod options, NetPeer excludePeer)
        {
            try
            {
                _peersLock.EnterReadLock();
                for (var netPeer = _headPeer; netPeer != null; netPeer = netPeer.NextPeer)
                {
                    if (netPeer != excludePeer)
                        netPeer.Send(data, start, length, channelNumber, options);
                }
            }
            finally
            {
                _peersLock.ExitReadLock();
            }
        }

        /// <summary>
        /// Start logic thread and listening on available port
        /// </summary>
        public bool Start()
        {
            return Start(0);
        }

        /// <summary>
        /// Start logic thread and listening on selected port
        /// </summary>
        /// <param name="addressIPv4">bind to specific ipv4 address</param>
        /// <param name="addressIPv6">bind to specific ipv6 address</param>
        /// <param name="port">port to listen</param>
        public bool Start(IPAddress addressIPv4, IPAddress addressIPv6, int port)
        {
<<<<<<< HEAD
            if (!_socket.Bind(addressIPv4, addressIPv6, port, ReuseAddress, IPv6Enabled, UseNativeSockets))
=======
            _manualMode = false;
            if (!_socket.Bind(addressIPv4, addressIPv6, port, ReuseAddress, IPv6Mode, false))
>>>>>>> f9bc7d65
                return false;
            _logicThread = new Thread(UpdateLogic) { Name = "LogicThread", IsBackground = true };
            _logicThread.Start();
            return true;
        }

        /// <summary>
        /// Start logic thread and listening on selected port
        /// </summary>
        /// <param name="addressIPv4">bind to specific ipv4 address</param>
        /// <param name="addressIPv6">bind to specific ipv6 address</param>
        /// <param name="port">port to listen</param>
        public bool Start(string addressIPv4, string addressIPv6, int port)
        {
            IPAddress ipv4 = NetUtils.ResolveAddress(addressIPv4);
            IPAddress ipv6 = NetUtils.ResolveAddress(addressIPv6);
            return Start(ipv4, ipv6, port);
        }

        /// <summary>
        /// Start logic thread and listening on selected port
        /// </summary>
        /// <param name="port">port to listen</param>
        public bool Start(int port)
        {
            return Start(IPAddress.Any, IPAddress.IPv6Any, port);
        }

        /// <summary>
        /// Start in manual mode and listening on selected port
        /// In this mode you should use ManualReceive (without PollEvents) for receive packets
        /// and ManualUpdate(...) for update and send packets
        /// This mode useful mostly for single-threaded servers
        /// </summary>
        /// <param name="addressIPv4">bind to specific ipv4 address</param>
        /// <param name="addressIPv6">bind to specific ipv6 address</param>
        /// <param name="port">port to listen</param>
        public bool StartInManualMode(IPAddress addressIPv4, IPAddress addressIPv6, int port)
        {
            _manualMode = true;
            if (!_socket.Bind(addressIPv4, addressIPv6, port, ReuseAddress, IPv6Mode, true))
                return false;
            return true;
        }

        /// <summary>
        /// Start in manual mode and listening on selected port
        /// In this mode you should use ManualReceive (without PollEvents) for receive packets
        /// and ManualUpdate(...) for update and send packets
        /// This mode useful mostly for single-threaded servers
        /// </summary>
        /// <param name="addressIPv4">bind to specific ipv4 address</param>
        /// <param name="addressIPv6">bind to specific ipv6 address</param>
        /// <param name="port">port to listen</param>
        public bool StartInManualMode(string addressIPv4, string addressIPv6, int port)
        {
            IPAddress ipv4 = NetUtils.ResolveAddress(addressIPv4);
            IPAddress ipv6 = NetUtils.ResolveAddress(addressIPv6);
            return StartInManualMode(ipv4, ipv6, port);
        }

        /// <summary>
        /// Start in manual mode and listening on selected port
        /// In this mode you should use ManualReceive (without PollEvents) for receive packets
        /// and ManualUpdate(...) for update and send packets
        /// This mode useful mostly for single-threaded servers
        /// </summary>
        /// <param name="port">port to listen</param>
        public bool StartInManualMode(int port)
        {
            return StartInManualMode(IPAddress.Any, IPAddress.IPv6Any, port);
        }

        /// <summary>
        /// Send message without connection
        /// </summary>
        /// <param name="message">Raw data</param>
        /// <param name="remoteEndPoint">Packet destination</param>
        /// <returns>Operation result</returns>
        public bool SendUnconnectedMessage(byte[] message, IPEndPoint remoteEndPoint)
        {
            return SendUnconnectedMessage(message, 0, message.Length, remoteEndPoint);
        }

        /// <summary>
        /// Send message without connection
        /// </summary>
        /// <param name="writer">Data serializer</param>
        /// <param name="remoteEndPoint">Packet destination</param>
        /// <returns>Operation result</returns>
        public bool SendUnconnectedMessage(NetDataWriter writer, IPEndPoint remoteEndPoint)
        {
            return SendUnconnectedMessage(writer.Data, 0, writer.Length, remoteEndPoint);
        }

        /// <summary>
        /// Send message without connection
        /// </summary>
        /// <param name="message">Raw data</param>
        /// <param name="start">data start</param>
        /// <param name="length">data length</param>
        /// <param name="remoteEndPoint">Packet destination</param>
        /// <returns>Operation result</returns>
        public bool SendUnconnectedMessage(byte[] message, int start, int length, IPEndPoint remoteEndPoint)
        {
            //No need for CRC here, SendRaw does that
            NetPacket packet = NetPacketPool.GetWithData(PacketProperty.UnconnectedMessage, message, start, length);
            return SendRawAndRecycle(packet, remoteEndPoint) > 0;
        }

        public bool SendBroadcast(NetDataWriter writer, int port)
        {
            return SendBroadcast(writer.Data, 0, writer.Length, port);
        }

        public bool SendBroadcast(byte[] data, int port)
        {
            return SendBroadcast(data, 0, data.Length, port);
        }

        public bool SendBroadcast(byte[] data, int start, int length, int port)
        {
            NetPacket packet;
            if (_extraPacketLayer != null)
            {
                var headerSize = NetPacket.GetHeaderSize(PacketProperty.Broadcast);
                packet = NetPacketPool.GetPacket(headerSize + length + _extraPacketLayer.ExtraPacketSizeForLayer);
                packet.Property = PacketProperty.Broadcast;
                Buffer.BlockCopy(data, start, packet.RawData, headerSize, length);
                var checksumComputeStart = 0;
                int preCrcLength = length + headerSize;
                _extraPacketLayer.ProcessOutBoundPacket(null, ref packet.RawData, ref checksumComputeStart, ref preCrcLength);
            }
            else
            {
                packet = NetPacketPool.GetWithData(PacketProperty.Broadcast, data, start, length);
            }

            bool result = _socket.SendBroadcast(packet.RawData, 0, packet.Size, port);
            NetPacketPool.Recycle(packet);
            return result;
        }

        /// <summary>
        /// Triggers update and send logic immediately (works asynchronously)
        /// </summary>
        public void TriggerUpdate()
        {
            _updateTriggerEvent.Set();
        }

        /// <summary>
        /// Receive all pending events. Call this in game update code
        /// </summary>
        public void PollEvents()
        {
            if (UnsyncedEvents)
                return;
            int eventsCount = _netEventsQueue.Count;
            for(int i = 0; i < eventsCount; i++)
            {
                if (_netEventsQueue.TryDequeue(out var evt))
                    ProcessEvent(evt);
                else
                    break;
            }
        }

        /// <summary>
        /// Connect to remote host
        /// </summary>
        /// <param name="address">Server IP or hostname</param>
        /// <param name="port">Server Port</param>
        /// <param name="key">Connection key</param>
        /// <returns>New NetPeer if new connection, Old NetPeer if already connected, null peer if there is ConnectionRequest awaiting</returns>
        /// <exception cref="InvalidOperationException">Manager is not running. Call <see cref="Start()"/></exception>
        public NetPeer Connect(string address, int port, string key)
        {
            return Connect(address, port, NetDataWriter.FromString(key));
        }

        /// <summary>
        /// Connect to remote host
        /// </summary>
        /// <param name="address">Server IP or hostname</param>
        /// <param name="port">Server Port</param>
        /// <param name="connectionData">Additional data for remote peer</param>
        /// <returns>New NetPeer if new connection, Old NetPeer if already connected, null peer if there is ConnectionRequest awaiting</returns>
        /// <exception cref="InvalidOperationException">Manager is not running. Call <see cref="Start()"/></exception>
        public NetPeer Connect(string address, int port, NetDataWriter connectionData)
        {
            IPEndPoint ep;
            try
            {
                ep = NetUtils.MakeEndPoint(address, port);
            }
            catch
            {
                CreateEvent(NetEvent.EType.Disconnect, disconnectReason: DisconnectReason.UnknownHost);
                return null;
            }
            return Connect(ep, connectionData);
        }

        /// <summary>
        /// Connect to remote host
        /// </summary>
        /// <param name="target">Server end point (ip and port)</param>
        /// <param name="key">Connection key</param>
        /// <returns>New NetPeer if new connection, Old NetPeer if already connected, null peer if there is ConnectionRequest awaiting</returns>
        /// <exception cref="InvalidOperationException">Manager is not running. Call <see cref="Start()"/></exception>
        public NetPeer Connect(IPEndPoint target, string key)
        {
            return Connect(target, NetDataWriter.FromString(key));
        }

        /// <summary>
        /// Connect to remote host
        /// </summary>
        /// <param name="target">Server end point (ip and port)</param>
        /// <param name="connectionData">Additional data for remote peer</param>
        /// <returns>New NetPeer if new connection, Old NetPeer if already connected, null peer if there is ConnectionRequest awaiting</returns>
        /// <exception cref="InvalidOperationException">Manager is not running. Call <see cref="Start()"/></exception>
        public NetPeer Connect(IPEndPoint target, NetDataWriter connectionData)
        {
            if (!_socket.IsRunning)
                throw new InvalidOperationException("Client is not running");

            lock(_requestsDict)
            {
                if (_requestsDict.ContainsKey(target))
                    return null;
            }

            byte connectionNumber = 0;
            _peersLock.EnterUpgradeableReadLock();
            if (_peersDict.TryGetValue(target, out var peer))
            {
                switch (peer.ConnectionState)
                {
                    //just return already connected peer
                    case ConnectionState.Connected:
                    case ConnectionState.Outgoing:
                        _peersLock.ExitUpgradeableReadLock();
                        return peer;
                }
                //else reconnect
                connectionNumber = (byte)((peer.ConnectionNum + 1) % NetConstants.MaxConnectionNumber);
                RemovePeer(peer);
            }

            //Create reliable connection
            //And send connection request
            peer = new NetPeer(this, target, GetNextPeerId(), connectionNumber, connectionData);
            AddPeer(peer);
            _peersLock.ExitUpgradeableReadLock();

            return peer;
        }

        /// <summary>
        /// Force closes connection and stop all threads.
        /// </summary>
        public void Stop()
        {
            Stop(true);
        }

        /// <summary>
        /// Force closes connection and stop all threads.
        /// </summary>
        /// <param name="sendDisconnectMessages">Send disconnect messages</param>
        public void Stop(bool sendDisconnectMessages)
        {
            if (!_socket.IsRunning)
                return;
            NetDebug.Write("[NM] Stop");

            //Send last disconnect
            for(var netPeer = _headPeer; netPeer != null; netPeer = netPeer.NextPeer)
                netPeer.Shutdown(null, 0, 0, !sendDisconnectMessages);

            //Stop
            _socket.Close(false);
            _updateTriggerEvent.Set();
            if (!_manualMode)
            {
                _logicThread.Join();
                _logicThread = null;
            }

            //clear peers
            _peersLock.EnterWriteLock();
            _headPeer = null;
            _peersDict.Clear();
            _peersArray = new NetPeer[32];
            _peersLock.ExitWriteLock();
            _peerIds = new ConcurrentQueue<int>();
            _lastPeerId = 0;
#if DEBUG
            lock (_pingSimulationList)
                _pingSimulationList.Clear();
#endif
            _connectedPeersCount = 0;
            _netEventsQueue = new ConcurrentQueue<NetEvent>();
        }

        /// <summary>
        /// Return peers count with connection state
        /// </summary>
        /// <param name="peerState">peer connection state (you can use as bit flags)</param>
        /// <returns>peers count</returns>
        public int GetPeersCount(ConnectionState peerState)
        {
            int count = 0;
            _peersLock.EnterReadLock();
            for (var netPeer = _headPeer; netPeer != null; netPeer = netPeer.NextPeer)
            {
                if ((netPeer.ConnectionState & peerState) != 0)
                    count++;
            }
            _peersLock.ExitReadLock();
            return count;
        }

        /// <summary>
        /// Get copy of peers (without allocations)
        /// </summary>
        /// <param name="peers">List that will contain result</param>
        /// <param name="peerState">State of peers</param>
        public void GetPeersNonAlloc(List<NetPeer> peers, ConnectionState peerState)
        {
            peers.Clear();
            _peersLock.EnterReadLock();
            for (var netPeer = _headPeer; netPeer != null; netPeer = netPeer.NextPeer)
            {
                if ((netPeer.ConnectionState & peerState) != 0)
                    peers.Add(netPeer);
            }
            _peersLock.ExitReadLock();
        }

        /// <summary>
        /// Disconnect all peers without any additional data
        /// </summary>
        public void DisconnectAll()
        {
            DisconnectAll(null, 0, 0);
        }

        /// <summary>
        /// Disconnect all peers with shutdown message
        /// </summary>
        /// <param name="data">Data to send (must be less or equal MTU)</param>
        /// <param name="start">Data start</param>
        /// <param name="count">Data count</param>
        public void DisconnectAll(byte[] data, int start, int count)
        {
            //Send disconnect packets
            _peersLock.EnterReadLock();
            for (var netPeer = _headPeer; netPeer != null; netPeer = netPeer.NextPeer)
            {
                DisconnectPeer(
                    netPeer, 
                    DisconnectReason.DisconnectPeerCalled, 
                    0, 
                    false,
                    data, 
                    start, 
                    count,
                    null);
            }
            _peersLock.ExitReadLock();
        }

        /// <summary>
        /// Immediately disconnect peer from server without additional data
        /// </summary>
        /// <param name="peer">peer to disconnect</param>
        public void DisconnectPeerForce(NetPeer peer)
        {
            DisconnectPeerForce(peer, DisconnectReason.DisconnectPeerCalled, 0, null);
        }

        /// <summary>
        /// Disconnect peer from server
        /// </summary>
        /// <param name="peer">peer to disconnect</param>
        public void DisconnectPeer(NetPeer peer)
        {
            DisconnectPeer(peer, null, 0, 0);
        }

        /// <summary>
        /// Disconnect peer from server and send additional data (Size must be less or equal MTU - 8)
        /// </summary>
        /// <param name="peer">peer to disconnect</param>
        /// <param name="data">additional data</param>
        public void DisconnectPeer(NetPeer peer, byte[] data)
        {
            DisconnectPeer(peer, data, 0, data.Length);
        }

        /// <summary>
        /// Disconnect peer from server and send additional data (Size must be less or equal MTU - 8)
        /// </summary>
        /// <param name="peer">peer to disconnect</param>
        /// <param name="writer">additional data</param>
        public void DisconnectPeer(NetPeer peer, NetDataWriter writer)
        {
            DisconnectPeer(peer, writer.Data, 0, writer.Length);
        }

        /// <summary>
        /// Disconnect peer from server and send additional data (Size must be less or equal MTU - 8)
        /// </summary>
        /// <param name="peer">peer to disconnect</param>
        /// <param name="data">additional data</param>
        /// <param name="start">data start</param>
        /// <param name="count">data length</param>
        public void DisconnectPeer(NetPeer peer, byte[] data, int start, int count)
        {
            DisconnectPeer(
                peer, 
                DisconnectReason.DisconnectPeerCalled, 
                0, 
                false,
                data, 
                start, 
                count,
                null);
        }

        /// <summary>
        /// Create the requests for NTP server
        /// </summary>
        /// <param name="endPoint">NTP Server address.</param>
        public void CreateNtpRequest(IPEndPoint endPoint)
        {
            _ntpRequests.Add(endPoint, new NtpRequest(endPoint));
        }

        /// <summary>
        /// Create the requests for NTP server
        /// </summary>
        /// <param name="ntpServerAddress">NTP Server address.</param>
        /// <param name="port">port</param>
        public void CreateNtpRequest(string ntpServerAddress, int port)
        {
            IPEndPoint endPoint = NetUtils.MakeEndPoint(ntpServerAddress, port);
            _ntpRequests.Add(endPoint, new NtpRequest(endPoint));
        }

        /// <summary>
        /// Create the requests for NTP server (default port)
        /// </summary>
        /// <param name="ntpServerAddress">NTP Server address.</param>
        public void CreateNtpRequest(string ntpServerAddress)
        {
            IPEndPoint endPoint = NetUtils.MakeEndPoint(ntpServerAddress, NtpRequest.DefaultPort);
            _ntpRequests.Add(endPoint, new NtpRequest(endPoint));
        }

        public NetPeerEnumerator GetEnumerator()
        {
            return new NetPeerEnumerator(_headPeer);
        }

        IEnumerator<NetPeer> IEnumerable<NetPeer>.GetEnumerator()
        {
            return new NetPeerEnumerator(_headPeer);
        }

        IEnumerator IEnumerable.GetEnumerator()
        {
            return new NetPeerEnumerator(_headPeer);
        }
    }
}<|MERGE_RESOLUTION|>--- conflicted
+++ resolved
@@ -292,11 +292,6 @@
         /// Automatically recycle NetPacketReader after OnReceive event
         /// </summary>
         public bool AutoRecycle;
-
-        /// <summary>
-        /// Use fast,native sockets (tested only on Windows and Linux)
-        /// </summary>
-        public bool UseNativeSockets;
 
         /// <summary>
         /// IPv6 support
@@ -1320,12 +1315,8 @@
         /// <param name="port">port to listen</param>
         public bool Start(IPAddress addressIPv4, IPAddress addressIPv6, int port)
         {
-<<<<<<< HEAD
-            if (!_socket.Bind(addressIPv4, addressIPv6, port, ReuseAddress, IPv6Enabled, UseNativeSockets))
-=======
             _manualMode = false;
             if (!_socket.Bind(addressIPv4, addressIPv6, port, ReuseAddress, IPv6Mode, false))
->>>>>>> f9bc7d65
                 return false;
             _logicThread = new Thread(UpdateLogic) { Name = "LogicThread", IsBackground = true };
             _logicThread.Start();
